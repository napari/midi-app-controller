--- conflicted
+++ resolved
@@ -1,11 +1,6 @@
-<<<<<<< HEAD
-import uuid
-from unittest.mock import Mock, patch
-=======
 from unittest.mock import Mock, patch, ANY
 import uuid
 from pathlib import Path
->>>>>>> 68b3ebae
 
 import pytest
 from app_model import Application
@@ -13,13 +8,8 @@
 
 from midi_app_controller.models.binds import Binds
 from midi_app_controller.models.controller import Controller
-<<<<<<< HEAD
-
-from ..state_manager import SelectedItem, StateManager
-=======
 from midi_app_controller.config import Config
 from ..state_manager import StateManager, SelectedItem, get_state_manager
->>>>>>> 68b3ebae
 
 
 @pytest.fixture
