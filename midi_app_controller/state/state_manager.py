<<<<<<< HEAD
from typing import List, Optional
=======
from typing import NamedTuple, Optional
>>>>>>> f75afdbd
from pathlib import Path

import rtmidi
from app_model import Application
from app_model.types import CommandRule, MenuItem
from app_model.registries import MenusRegistry

from midi_app_controller.gui.utils import is_subpath
from midi_app_controller.models.app_state import AppState
from midi_app_controller.models.binds import Binds
from midi_app_controller.models.controller import Controller
from midi_app_controller.actions.bound_controller import BoundController
from midi_app_controller.actions.actions_handler import ActionsHandler
from midi_app_controller.controller.connected_controller import ConnectedController
from midi_app_controller.config import Config


class SelectedItem(NamedTuple):
    """Info about an item (controller or binds) backed by a file.

    Attributes
    ----------
    name : str
        Display name of the item.
    path: Path
        Path to the file containing the real data.
    """

    name: str
    path: Path


# TODO Add info about possible exceptions to docstrings of methods.
class StateManager:
    """Stores the state of the app (like selected controller, ports etc.) and
    allows to update it.

    Attributes
    ----------
    selected_controller : Optional[SelectedItem]
        Currently selected schema of a controller.
    selected_binds : Optional[SelectedItem]
        Currently selected binds set.
    recent_binds_for_controller: dict[Path, Path] = {}
        Mapping of controller schemas to the binds set most recently used with the schema.
    selected_midi_in : Optional[str]
        Name of currently selected MIDI input.
    selected_midi_out : Optional[str]
        Name of currently selected MIDI output.
    _app_name : str
        Name of the app we want to handle. Used to filter binds files.
    _app : Application
        Used to execute actions.
    connected_controller : ConnectedController
        Object that handles MIDI input and output.
    _midi_in : rtmidi.MidiIn
        MIDI input client interface.
    _midi_out : rtmidi.MidiOut
        MIDI output client interface.
    """

    def __init__(self, app: Application):
        self.selected_controller = None
        self.selected_binds = None
        self.recent_binds_for_controller: dict[Path, Path] = {}
        self.selected_midi_in = None
        self.selected_midi_out = None
        self._app_name = app.name
        self._app = app
        self.connected_controller = None
        self._midi_in = rtmidi.MidiIn()
        self._midi_out = rtmidi.MidiOut()

    def is_running(self) -> bool:
        """Checks if any controller is being handled now."""
        return self.connected_controller is not None

    def get_available_controllers(self) -> list[SelectedItem]:
        """Returns names of all controller schemas."""

        controllers = Controller.load_all_from(Config.CONTROLLER_DIRS)
        assert len(controllers) > 0, "Builtin controllers missing"
        return [SelectedItem(c.name, path) for c, path in controllers]

    def get_available_binds(self) -> list[SelectedItem]:
        """Returns names of all binds sets suitable for current controller and app."""

        if self.selected_controller is None:
            return []

        all_binds = Binds.load_all_from(Config.BINDS_DIRS)
        assert len(all_binds) > 0, "Builtin binds missing"
        return [
            SelectedItem(b.name, path)
            for b, path in all_binds
            if b.controller_name == self.selected_controller.name
        ]

    def get_available_midi_in(self) -> list[str]:
        """Returns names of all MIDI input ports."""
        return self._midi_in.get_ports()

    def get_available_midi_out(self) -> list[str]:
        """Returns names of all MIDI output ports."""
        return self._midi_out.get_ports()

<<<<<<< HEAD
    def select_binds(self, name: Optional[str]) -> None:
        """Updates currently selected binds.

        Does not have any immediate effect except updating the value and
        finding the path to the config file if the name is not None.
        """
        if name is None:
            self.selected_binds = None
            return

        all_binds = Binds.load_all_from(Config.BINDS_DIRECTORY)
        for binds, path in all_binds:
            if binds.name == name:
                self.selected_binds = SelectedItem(name, path)
                return
        raise Exception("Config file of selected binds not found.")

    def select_controller(self, name: Optional[str]) -> None:
        """Updates currently selected controller schema.

        Does not have any immediate effect except updating the value and
        finding the path to the config file if the name is not None.
        """
        if name is None:
            self.selected_controller = None
            return

        all_controllers = Controller.load_all_from(Config.CONTROLLERS_DIRECTORY)
        for controller, path in all_controllers:
            if controller.name == name:
                self.selected_controller = SelectedItem(name, path)
                return
        raise Exception("Config file of selected controller not found.")

    def select_midi_in(self, name: Optional[str]) -> None:
=======
    def get_actions(self) -> list[CommandRule]:
        """Returns a list of all actions currently registered in app model (and available in the command pallette)."""
        return sorted(
            list(
                set(
                    item.command
                    for item in self._app.menus.get_menu(
                        MenusRegistry.COMMAND_PALETTE_ID
                    )
                    if isinstance(item, MenuItem)
                )
            ),
            key=lambda command: command.id,
        )

    def select_binds(self, binds_file: Optional[Path]) -> None:
        """Updates currently selected binds.

        Does not have any immediate effect except updating the value and finding the name of the binds set.
        """
        if binds_file is None:
            self.selected_binds = None
        else:
            self.selected_binds = SelectedItem(
                Binds.load_from(binds_file).name, binds_file
            )

        if self.selected_controller is not None:
            self.recent_binds_for_controller[self.selected_controller.path] = (
                self.selected_binds.path if self.selected_binds is not None else None
            )

    def select_controller(self, controller_file: Optional[Path]) -> None:
        """Updates currently selected controller schema.

        Does not have any immediate effect except updating the value and finding the name of the binds set.
        """
        if controller_file is None:
            self.selected_controller = None
            return

        self.selected_controller = SelectedItem(
            Controller.load_from(controller_file).name, controller_file
        )

    def select_midi_in(self, port_name: Optional[str]) -> None:
>>>>>>> f75afdbd
        """Updates currently selected MIDI input port name.

        Does not have any immediate effect except updating the value.
        """
        self.selected_midi_in = port_name

<<<<<<< HEAD
    def select_midi_out(self, name: Optional[str]) -> None:
=======
    def select_midi_out(self, port_name: Optional[str]) -> None:
>>>>>>> f75afdbd
        """Updates currently selected MIDI output port name.

        Does not have any immediate effect except updating the value.
        """
        self.selected_midi_out = port_name

    def stop_handling(self) -> None:
        """Stops handling any MIDI signals."""
        self._midi_in.cancel_callback()
        self.connected_controller = None
        self._midi_in.close_port()
        self._midi_out.close_port()

    def start_handling(self) -> None:
        """Starts handling MIDI input using current values of binds, controller, etc.

        Stops previous handler first. If any error occurs in this method, the
        previous handler will NOT be restored.
        """
        self.stop_handling()

        # Check if all required field are not None.
        if self.selected_controller is None:
            raise Exception("No controller was selected.")
        if self.selected_binds is None:
            raise Exception("No binds were selected.")
        if self.selected_midi_in is None:
            raise Exception("No midi in port was selected.")
        if self.selected_midi_out is None:
            raise Exception("No midi out port was selected.")

        # Find MIDI port numbers corresponding to selected names.
        midi_in_port = self._midi_in.get_ports().index(self.selected_midi_in)
        midi_out_port = self._midi_out.get_ports().index(self.selected_midi_out)

        # Load binds and controller from disk.
        binds = Binds.load_from(self.selected_binds.path)
        controller = Controller.load_from(self.selected_controller.path)

        # Validate the data.
        bound_controller = BoundController.create(
            binds=binds,
            controller=controller,
            actions=self.get_actions(),
        )
        actions_handler = ActionsHandler(
            bound_controller=bound_controller, app=self._app
        )

        # Open ports.
        self._midi_in.open_port(midi_in_port)
        self._midi_out.open_port(midi_out_port)

        # Start handling MIDI messages.
        self.connected_controller = ConnectedController(
            actions_handler=actions_handler,
            controller=controller,
            midi_in=self._midi_in,
            midi_out=self._midi_out,
        )

    def save_state(self):
        AppState(
            selected_controller_path=(
                self.selected_controller.path if self.selected_controller else None
            ),
            selected_binds_path=(
                self.selected_binds.path if self.selected_binds else None
            ),
            selected_midi_in=self.selected_midi_in,
            selected_midi_out=self.selected_midi_out,
            recent_binds_for_controller=self.recent_binds_for_controller,
        ).save_to(Config.APP_STATE_FILE)

    def load_state(self):
        if not Config.APP_STATE_FILE.exists():
            return
        state = AppState.load_from(Config.APP_STATE_FILE)

        # If the app state was saved by a different instance of this package,
        # there may be references to files local to the package, and we don't
        # want to use them. So we make sure that all file paths are ok for us
        # to use.
        controller_file = state.selected_controller_path
        if not any(is_subpath(d, controller_file) for d in Config.CONTROLLER_DIRS):
            return
        binds_files = [
            state.selected_binds_path,
            *state.recent_binds_for_controller.values(),
        ]
        for file in binds_files:
            if not any(is_subpath(d, file) for d in Config.BINDS_DIRS):
                return

        self.select_controller(state.selected_controller_path)
        self.select_binds(state.selected_binds_path)
        self.select_midi_in(state.selected_midi_in)
        self.select_midi_out(state.selected_midi_out)
        self.recent_binds_for_controller = state.recent_binds_for_controller<|MERGE_RESOLUTION|>--- conflicted
+++ resolved
@@ -1,8 +1,4 @@
-<<<<<<< HEAD
-from typing import List, Optional
-=======
 from typing import NamedTuple, Optional
->>>>>>> f75afdbd
 from pathlib import Path
 
 import rtmidi
@@ -109,43 +105,6 @@
         """Returns names of all MIDI output ports."""
         return self._midi_out.get_ports()
 
-<<<<<<< HEAD
-    def select_binds(self, name: Optional[str]) -> None:
-        """Updates currently selected binds.
-
-        Does not have any immediate effect except updating the value and
-        finding the path to the config file if the name is not None.
-        """
-        if name is None:
-            self.selected_binds = None
-            return
-
-        all_binds = Binds.load_all_from(Config.BINDS_DIRECTORY)
-        for binds, path in all_binds:
-            if binds.name == name:
-                self.selected_binds = SelectedItem(name, path)
-                return
-        raise Exception("Config file of selected binds not found.")
-
-    def select_controller(self, name: Optional[str]) -> None:
-        """Updates currently selected controller schema.
-
-        Does not have any immediate effect except updating the value and
-        finding the path to the config file if the name is not None.
-        """
-        if name is None:
-            self.selected_controller = None
-            return
-
-        all_controllers = Controller.load_all_from(Config.CONTROLLERS_DIRECTORY)
-        for controller, path in all_controllers:
-            if controller.name == name:
-                self.selected_controller = SelectedItem(name, path)
-                return
-        raise Exception("Config file of selected controller not found.")
-
-    def select_midi_in(self, name: Optional[str]) -> None:
-=======
     def get_actions(self) -> list[CommandRule]:
         """Returns a list of all actions currently registered in app model (and available in the command pallette)."""
         return sorted(
@@ -192,18 +151,13 @@
         )
 
     def select_midi_in(self, port_name: Optional[str]) -> None:
->>>>>>> f75afdbd
         """Updates currently selected MIDI input port name.
 
         Does not have any immediate effect except updating the value.
         """
         self.selected_midi_in = port_name
 
-<<<<<<< HEAD
-    def select_midi_out(self, name: Optional[str]) -> None:
-=======
     def select_midi_out(self, port_name: Optional[str]) -> None:
->>>>>>> f75afdbd
         """Updates currently selected MIDI output port name.
 
         Does not have any immediate effect except updating the value.
