--- conflicted
+++ resolved
@@ -1,15 +1,10 @@
+from typing import Callable, Optional
+
 # TODO Move style somewhere else in the future to make this class independent from napari.
-from typing import Callable, Optional
-
-from qtpy.QtWidgets import QTabWidget, QCheckBox, QSpacerItem, QSizePolicy
 from napari.qt import get_current_stylesheet
-<<<<<<< HEAD
-from qtpy.QtCore import Qt
-=======
->>>>>>> da4a2a89
 from app_model.types import CommandRule
 from superqt.utils import ensure_main_thread
-from qtpy.QtCore import Qt, QThread, QTimer
+from qtpy.QtCore import Qt, QTimer
 from qtpy.QtWidgets import (
     QWidget,
     QVBoxLayout,
@@ -20,18 +15,18 @@
     QScrollArea,
     QGridLayout,
     QLineEdit,
+    QTabWidget,
+    QCheckBox,
+    QSpacerItem,
+    QSizePolicy,
 )
 
-<<<<<<< HEAD
 from midi_app_controller.utils import SimpleQThread
-from midi_app_controller.gui.utils import ActionsQComboBox
-=======
 from midi_app_controller.gui.utils import (
     ActionsQComboBox,
     HIGHLIGHT_STYLE_SHEET,
     HIGHLIGHT_DURATION_MS,
 )
->>>>>>> da4a2a89
 from midi_app_controller.models.binds import ButtonBind, KnobBind, Binds
 from midi_app_controller.models.controller import Controller, ControllerElement
 from midi_app_controller.controller.connected_controller import ConnectedController
@@ -45,13 +40,8 @@
     actions_ : list[CommandRule]
         List of all actions available to bind and an empty string (used when
         no action is bound).
-<<<<<<< HEAD
-    button_combos : tuple[int, ActionsQComboBox]
-        List of all pairs (button id, ActionsQComboBox used to set action).
-=======
     button_combos : dict[int, ActionsQComboBox]
         Dictionary mapping button ids to ActionsQComboBoxes used to set action.
->>>>>>> da4a2a89
     binds_dict : dict[int, ControllerElement]
         Dictionary that allows to get a controller's button by its id.
     stop : bool
