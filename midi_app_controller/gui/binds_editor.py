--- conflicted
+++ resolved
@@ -2,11 +2,8 @@
 
 # TODO Move style somewhere else in the future to make this class independent from napari.
 from napari.qt import get_current_stylesheet
-<<<<<<< HEAD
 from qtpy.QtCore import Qt, QThread
-=======
 from app_model.types import Action
->>>>>>> a3c64f62
 from qtpy.QtWidgets import (
     QWidget,
     QVBoxLayout,
@@ -55,18 +52,16 @@
         List of all pairs (button id, ActionsQComboBox used to set action).
     binds_dict : dict[int, ControllerElement]
         Dictionary that allows to get a controller's button by its id.
+    thread_list : List[QThread]
+        List of worker threads responsible for lighting up buttons.
     """
 
     def __init__(
         self,
         buttons: List[ControllerElement],
         button_binds: List[ButtonBind],
-<<<<<<< HEAD
-        actions: List[str],
+        actions: List[Action],
         connected_controller: Optional[ConnectedController],
-=======
-        actions: List[Action],
->>>>>>> a3c64f62
     ):
         """Creates ButtonBinds widget.
 
@@ -78,18 +73,14 @@
             List of current binds.
         actions : List[Action]
             List of all actions available to bind.
-        thread_list : List[QThread]
-            List of worker threads responsible for lighting up buttons.
+        connected_controller : ConnectedController
+            Object representing currently connected MIDI controller.
         """
         super().__init__()
 
-<<<<<<< HEAD
         self.connected_controller = connected_controller
 
-        self.actions = [""] + actions
-=======
         self.actions = actions
->>>>>>> a3c64f62
         self.button_combos = []
         self.binds_dict = {b.button_id: b for b in button_binds}
 
@@ -208,12 +199,8 @@
         self,
         knobs: List[ControllerElement],
         knob_binds: List[KnobBind],
-<<<<<<< HEAD
-        actions: List[str],
+        actions: List[Action],
         connected_controller: Optional[ConnectedController],
-=======
-        actions: List[Action],
->>>>>>> a3c64f62
     ):
         """Creates KnobBinds widget.
 
@@ -230,13 +217,9 @@
         """
         super().__init__()
 
-<<<<<<< HEAD
         self.connected_controller = connected_controller
 
-        self.actions = [""] + actions
-=======
         self.actions = actions
->>>>>>> a3c64f62
         self.knob_combos = []
         self.binds_dict = {b.knob_id: b for b in knob_binds}
 
