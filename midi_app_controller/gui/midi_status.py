import datetime
import re
import sys
from typing import Optional

from app_model.types import Action
from napari.components import LayerList

# TODO: This will be made public in some future napari version
from napari._app_model import get_app

from qtpy.QtWidgets import (
    QApplication,
    QWidget,
    QVBoxLayout,
    QPushButton,
    QLabel,
    QHBoxLayout,
    QMessageBox,
)

from midi_app_controller.models.binds import Binds
from midi_app_controller.models.controller import Controller
from midi_app_controller.gui.binds_editor import BindsEditor
from midi_app_controller.gui.utils import (
    DynamicQComboBox,
    is_subpath,
    reveal_in_explorer,
)
from midi_app_controller.state.state_manager import SelectedItem, StateManager
from midi_app_controller.config import Config


def decrease_opacity(ll: LayerList):
    for lay in ll.selection:
        lay.opacity = max(0, lay.opacity - 0.01)


def increase_opacity(ll: LayerList):
    for lay in ll.selection:
        lay.opacity = min(1, lay.opacity + 0.01)


# TODO Added only to allow testing slider actions until they are added to napari.
SLIDER_ACTIONS = [
    Action(
        id="napari:layer:increase_opacity",
        title="Increase opacity",
        callback=increase_opacity,
    ),
    Action(
        id="napari:layer:decrease_opacity",
        title="Decrease opacity",
        callback=decrease_opacity,
    ),
]
for action in SLIDER_ACTIONS:
    get_app().register_action(action)


<<<<<<< HEAD
state_manager = StateManager(get_app())
=======
state = StateManager(NAPARI_ACTIONS, get_app())
state.load_state()
>>>>>>> 3991646b


class MidiStatus(QWidget):
    """Widget that allows to select currently used controller, binds, MIDI ports,
    to edit binds and to start/stop handling MIDI messages.

    Attributes
    ----------
    current_binds : DynamicQComboBox
        Button that allows to select binds using its menu. Its text
        is set to currently selected binds.
    current_controller : DynamicQComboBox
        Button that allows to select controller using its menu. Its text
        is set to currently selected controller.
    current_midi_in : DynamicQComboBox
        Button that allows to select MIDI input port using its menu. Its
        text is set to currently selected port.
    current_midi_in : DynamicQComboBox
        Button that allows to select MIDI output port using its menu. Its
        text is set to currently selected port.
    status : QLabel
        Either "Running" or "Not running". Describes the status of MIDI
        messages handling.
    start_handling_button : QPushButton
        Starts handling MIDI messages using currently selected items.
    stop_handling_button : QPushButton
        Stops handling MIDI messages.
    """

    def __init__(self):
        super().__init__()

        # Controller selection.
        def select_controller(controller: Optional[SelectedItem]) -> None:
            controller_path = None if controller is None else controller.path
            state.select_controller(controller_path)
            state.select_binds(
                state.recent_binds_for_controller.get(controller_path, None)
            )
            self.refresh()

        selected_controller = state.selected_controller
        self.current_controller = DynamicQComboBox(
            selected_controller,
            state.get_available_controllers,
            select_controller,
            get_item_label=lambda x: x.name,
        )

        self.show_controllers_file_button = QPushButton("Reveal in explorer")
        self.show_controllers_file_button.clicked.connect(
            lambda: reveal_in_explorer(state.selected_controller.path)
        )

        def select_binds(binds: Optional[SelectedItem]) -> None:
            state.select_binds(None if binds is None else binds.path)
            self.refresh()

        # Binds selection.
        selected_binds = state.selected_binds
        self.current_binds = DynamicQComboBox(
            selected_binds,
            get_items=state.get_available_binds,
            select_item=select_binds,
            get_item_label=lambda x: x.name,
        )

        self.show_binds_file_button = QPushButton("Reveal in explorer")
        self.show_binds_file_button.clicked.connect(
            lambda: reveal_in_explorer(state.selected_binds.path)
        )

        # Edit, start and stop buttons.
        self.edit_binds_button = QPushButton("Edit binds")
        self.edit_binds_button.clicked.connect(self._edit_binds)

        self.copy_binds_button = QPushButton("Copy config file")
        self.copy_binds_button.clicked.connect(self._copy_binds)

        self.delete_binds_button = QPushButton("Delete config file")
        self.delete_binds_button.clicked.connect(self._delete_binds)

        # MIDI input and output selection.
        self.current_midi_in = DynamicQComboBox(
            state.selected_midi_in,
            state.get_available_midi_in,
            state.select_midi_in,
        )

        self.current_midi_out = DynamicQComboBox(
            state.selected_midi_out,
            state.get_available_midi_out,
            state.select_midi_out,
        )

        # Status.
        self.status = QLabel(None)
        status_layout = QHBoxLayout()
        status_layout.addWidget(QLabel("Status"))
        status_layout.addWidget(self.status)

        # Edit, start and stop buttons.
        self.edit_binds_button = QPushButton("Edit binds")
        self.edit_binds_button.clicked.connect(self._edit_binds)

        self.start_handling_button = QPushButton("Start handling")
        self.start_handling_button.clicked.connect(
            lambda: (state.save_state(), state.start_handling())
        )
        self.start_handling_button.clicked.connect(self.refresh)

        self.stop_handling_button = QPushButton("Stop handling")
        self.stop_handling_button.clicked.connect(state.stop_handling)
        self.stop_handling_button.clicked.connect(self.refresh)

        # Layout.
        layout = QVBoxLayout()
        layout.addLayout(
            self._horizontal_layout("Controller:", self.current_controller)
        )
        layout.addWidget(self.show_controllers_file_button)
        layout.addLayout(self._horizontal_layout("Binds:", self.current_binds))
        layout.addWidget(self.show_binds_file_button)
        layout.addWidget(self.copy_binds_button)
        layout.addWidget(self.delete_binds_button)
        layout.addWidget(self.edit_binds_button)
        layout.addLayout(self._horizontal_layout("MIDI input:", self.current_midi_in))
        layout.addLayout(self._horizontal_layout("MIDI output:", self.current_midi_out))
        layout.addLayout(status_layout)
        layout.addWidget(self.start_handling_button)
        layout.addWidget(self.stop_handling_button)
        layout.addStretch()

        self.setLayout(layout)

        self.refresh()

    def refresh(self):
        """Updates all widgets to ensure they match the data stored inside the StateManager."""

        self.current_controller.refresh_items()
        self.current_controller.set_current(state.selected_controller)
        self.show_controllers_file_button.setEnabled(
            state.selected_controller is not None
        )

        self.current_binds.refresh_items()
        self.current_binds.set_current(state.selected_binds)
        self.show_binds_file_button.setEnabled(state.selected_binds is not None)
        self.edit_binds_button.setEnabled(state.selected_binds is not None)
        self.delete_binds_button.setEnabled(state.selected_binds is not None)
        self.copy_binds_button.setEnabled(state.selected_binds is not None)

        self.status.setText("Running" if state.is_running() else "Not running")
        self.start_handling_button.setText(
            "Start handling" if not state.is_running() else "Restart handling"
        )
        self.stop_handling_button.setEnabled(state.is_running())

    def _horizontal_layout(self, label: str, widget: QWidget) -> QHBoxLayout:
        """Creates horizontal layout consisting of the `label` on the left half\
        and the `widget` on the right half."""
        layout = QVBoxLayout()
        layout.addWidget(QLabel(label))
        layout.addWidget(widget)
        return layout

    @staticmethod
    def _get_copy_name(current_name: str) -> str:
        """Finds a good name for a copy of a file.

        Currently adds "({timestamp} copy)" to the end of the name, or replaces the timestamp with current time if already present.
        """
        if m := re.fullmatch(r"(.*) \([0-9. -]* copy\)", current_name):
            current_name = m.group(1)
        timestamp = (
            datetime.datetime.now().isoformat().replace(":", "-").replace("T", " ")
        )
        return f"{current_name} ({timestamp} copy)"

    def _copy_binds(self) -> None:
        """Copies the currently selected binds to a new file, and selects that file."""
        assert state.selected_binds is not None, "No binds selected"

        binds = Binds.load_from(state.selected_binds.path)
        binds.name = self._get_copy_name(binds.name)
        new_file = binds.save_copy_to(
            state.selected_binds.path.with_stem(binds.name), Config.BINDS_USER_DIR
        )
        state.select_binds(new_file)
        self.refresh()

    def _delete_binds(self) -> None:
        """Deletes the file with currently selected binds setup."""
        assert state.selected_binds is not None, "No binds selected"
        if not is_subpath(Config.BINDS_USER_DIR, state.selected_binds.path):
            raise PermissionError("This config file is read-only")

        if (
            QMessageBox.question(
                self,
                "Confirm deletion",
                f"Are you sure you want to delete this config file?\n{state.selected_binds.path}",
                buttons=QMessageBox.Yes | QMessageBox.No,
                defaultButton=QMessageBox.No,
            )
            != QMessageBox.Yes
        ):
            return

        state.selected_binds.path.unlink()
        state.select_binds(None)
        self.refresh()

    def _edit_binds(self):
        """Opens dialog that will allow to edit currently selected binds."""
        # Get selected controller and binds.
        selected_controller = state.selected_controller
        selected_binds = state.selected_binds

        if selected_controller is None:
            raise Exception("No controller selected.")
        if selected_binds is None:
            raise Exception("No binds selected.")

        # Load the configuration files from disk.
        controller = Controller.load_from(selected_controller.path)
        binds = Binds.load_from(selected_binds.path)

        def save(new_binds) -> None:
            """Saves updated binds in the original location or in a new file if the location was read-only."""

            if is_subpath(Config.BINDS_READONLY_DIR, selected_binds.path):
                if new_binds.name == binds.name:
                    new_binds.name = self._get_copy_name(new_binds.name)
                new_file = new_binds.save_copy_to(
                    selected_binds.path.with_stem(new_binds.name), Config.BINDS_USER_DIR
                )
                state.select_binds(new_file)
                self.refresh()
            else:
                new_binds.save_to(selected_binds.path)

        # Show the dialog.
        editor_dialog = BindsEditor(
            controller,
            binds,
<<<<<<< HEAD
            state_manager.get_actions(),
=======
            # TODO Get actions directly from app-model when it's supported.
            state.actions,
>>>>>>> 3991646b
            save,
            state.connected_controller,
        )
        editor_dialog.exec_()


def main():
    app = QApplication(sys.argv)
    view = MidiStatus()
    view.show()
    sys.exit(app.exec_())


if __name__ == "__main__":
    main()<|MERGE_RESOLUTION|>--- conflicted
+++ resolved
@@ -58,12 +58,8 @@
     get_app().register_action(action)
 
 
-<<<<<<< HEAD
-state_manager = StateManager(get_app())
-=======
-state = StateManager(NAPARI_ACTIONS, get_app())
+state = StateManager(get_app())
 state.load_state()
->>>>>>> 3991646b
 
 
 class MidiStatus(QWidget):
@@ -311,12 +307,7 @@
         editor_dialog = BindsEditor(
             controller,
             binds,
-<<<<<<< HEAD
-            state_manager.get_actions(),
-=======
-            # TODO Get actions directly from app-model when it's supported.
-            state.actions,
->>>>>>> 3991646b
+            state.get_actions(),
             save,
             state.connected_controller,
         )
