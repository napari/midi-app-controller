--- conflicted
+++ resolved
@@ -84,11 +84,7 @@
 
     def __init__(
         self,
-<<<<<<< HEAD
-        actions: List[CommandRule],
-=======
-        actions: list[Action],
->>>>>>> 3991646b
+        actions: list[CommandRule],
         default_action_id: Optional[str],
         parent: QWidget = None,
     ):
@@ -96,11 +92,7 @@
 
         Parameters
         ---------
-<<<<<<< HEAD
-        actions: List[CommandRule]
-=======
-        actions : list[Action]
->>>>>>> 3991646b
+        actions: list[CommandRule]
             List of available actions.
         default_action_id : Optional[str]
             Optional default action used to initialize the widget.
