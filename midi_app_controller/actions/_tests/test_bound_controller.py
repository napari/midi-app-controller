import pytest
from app_model.types import Action

from midi_app_controller.models.binds import Binds
from midi_app_controller.models.controller import Controller

from ..bound_controller import BoundController, ButtonActions, KnobActions


@pytest.fixture
def binds() -> Binds:
    binds_data = {
        "name": "TestBinds",
        "description": "Test description",
        "app_name": "TestApp",
        "controller_name": "TestController",
        "button_binds": [
            {"button_id": 1, "action_id": "Action1"},
        ],
        "knob_binds": [
            {
                "knob_id": 2,
                "action_id_increase": "incr",
                "action_id_decrease": "decr",
            },
            {
                "knob_id": 3,
                "action_id_increase": "incr",
                "action_id_decrease": None,
            },
        ],
    }
    return Binds(**binds_data)


@pytest.fixture
def controller() -> Controller:
    controller_data = {
        "name": "TestController",
        "button_value_off": 11,
        "button_value_on": 100,
        "knob_value_min": 33,
        "knob_value_max": 55,
<<<<<<< HEAD
        "default_channel": 4,
        "buttons": [{"id": 0, "name": "Button1"}, {"id": 1, "name": "Button2"}],
        "knobs": [{"id": 2, "name": "Knob1"}, {"id": 3, "name": "Knob2"}],
=======
        "buttons": [
            {"id": 0, "name": "Button1"},
            {"id": 1, "name": "Button2"},
        ],
        "knobs": [
            {
                "id": 2,
                "name": "Knob1",
            },
            {
                "id": 3,
                "name": "Knob2",
            },
            {
                "id": 5,
                "name": "Knob3",
            },
        ],
>>>>>>> a9469e43
    }
    return Controller(**controller_data)


@pytest.fixture
def actions() -> list[Action]:
    return [
        Action(
            id="Action1",
            title="sdfgsdfg",
            callback=lambda: None,
        ),
        Action(
            id="incr",
            title="dfgssdfg",
            callback=lambda: None,
        ),
        Action(
            id="decr",
            title="sdfdfg",
            callback=lambda: None,
        ),
        Action(
            id="other",
            title="aaaasfd",
            callback=lambda: None,
        ),
    ]


@pytest.fixture
def bound_controller(binds, controller, actions) -> BoundController:
    return BoundController.create(binds=binds, controller=controller, actions=actions)


def validate_actions(data, actions_class):
    actions = actions_class(**data)
    x = actions.model_dump()

    for key in x:
        for key2 in x[key]:
            if hasattr(data[key], key2):
                assert getattr(data[key], key2) == x[key][key2]


def test_button_actions(actions):
    data = {"action_press": actions[0]}
    validate_actions(data, ButtonActions)


def test_knob_actions(actions):
    data = {"action_increase": actions[0], "action_decrease": actions[1]}
    validate_actions(data, KnobActions)


def test_bound_controller(binds, controller, actions):
    bound_controller = BoundController.create(
        binds=binds, controller=controller, actions=actions
    )

    assert bound_controller.knob_value_min == controller.knob_value_min
    assert bound_controller.knob_value_max == controller.knob_value_max
    assert bound_controller.buttons.keys() == {
        bind.button_id for bind in binds.button_binds
    }
    assert bound_controller.knobs.keys() == {bind.knob_id for bind in binds.knob_binds}

    for bind in binds.button_binds:
        bound_button = bound_controller.buttons[bind.button_id]
        assert bound_button.action_press.id == bind.action_id
    for bind in binds.knob_binds:
        bound_knob = bound_controller.knobs[bind.knob_id]
        assert (
            bound_knob.action_increase is None and bind.action_id_increase is None
        ) or bound_knob.action_increase.id == bind.action_id_increase
        assert (
            bound_knob.action_decrease is None and bind.action_id_decrease is None
        ) or bound_knob.action_decrease.id == bind.action_id_decrease


@pytest.mark.parametrize("action_index_to_delete", [0, 1, 2])
def test_non_existent_action_id(binds, controller, actions, action_index_to_delete):
    actions.pop(action_index_to_delete)

    with pytest.raises(ValueError):
        BoundController.create(binds=binds, controller=controller, actions=actions)


def test_non_existent_knob(binds, controller, actions):
    controller.knobs.pop(0)

    with pytest.raises(ValueError):
        BoundController.create(binds=binds, controller=controller, actions=actions)


def test_non_existent_button(binds, controller, actions):
    controller.buttons.pop(1)

    with pytest.raises(ValueError):
        BoundController.create(binds=binds, controller=controller, actions=actions)


def test_different_controller_name(binds, controller, actions):
    controller.name = "asdfjkasdfjk"

    with pytest.raises(ValueError):
        BoundController.create(binds=binds, controller=controller, actions=actions)


def test_get_button_press_action(actions, bound_controller):
    assert bound_controller.get_button_press_action(1) == actions[0]


@pytest.mark.parametrize("knob_id", [2, 10, 1000])
def test_get_button_press_action_when_not_found(bound_controller, knob_id):
    assert bound_controller.get_button_press_action(knob_id) is None


def test_get_knob_increase_action(actions, bound_controller):
    assert bound_controller.get_knob_increase_action(2) == actions[1]


@pytest.mark.parametrize("knob_id", [5, 10, 1000])
def test_get_knob_increase_action_when_not_found(bound_controller, knob_id):
    assert bound_controller.get_knob_increase_action(knob_id) is None


def test_get_knob_decrease_action(actions, bound_controller):
    assert bound_controller.get_knob_decrease_action(2) == actions[2]


@pytest.mark.parametrize("knob_id", [3, 10, 1000])
def test_get_knob_decrease_action_when_not_found(bound_controller, knob_id):
    assert bound_controller.get_knob_decrease_action(knob_id) is None<|MERGE_RESOLUTION|>--- conflicted
+++ resolved
@@ -41,11 +41,7 @@
         "button_value_on": 100,
         "knob_value_min": 33,
         "knob_value_max": 55,
-<<<<<<< HEAD
         "default_channel": 4,
-        "buttons": [{"id": 0, "name": "Button1"}, {"id": 1, "name": "Button2"}],
-        "knobs": [{"id": 2, "name": "Knob1"}, {"id": 3, "name": "Knob2"}],
-=======
         "buttons": [
             {"id": 0, "name": "Button1"},
             {"id": 1, "name": "Button2"},
@@ -64,7 +60,6 @@
                 "name": "Knob3",
             },
         ],
->>>>>>> a9469e43
     }
     return Controller(**controller_data)
 
